package inbound

import (
	"sync"

	log "github.com/Sirupsen/logrus"
	"github.com/janeczku/go-ipset/ipset"
	"github.com/miekg/dns"
	"github.com/wolf-joe/ts-dns/cache"
	"github.com/wolf-joe/ts-dns/core/common"
	"github.com/wolf-joe/ts-dns/core/context"
	"github.com/wolf-joe/ts-dns/hosts"
	"github.com/wolf-joe/ts-dns/matcher"
	"github.com/wolf-joe/ts-dns/outbound"
)

// Group 各域名组相关配置
type Group struct {
	Callers     []outbound.Caller
	Matcher     *matcher.ABPlus
	IPSet       *ipset.IPSet
	Concurrent  bool
	FastestV4   bool
	TCPPingPort int
	ECS         *dns.EDNS0_SUBNET
	NoCookie    bool
}

// CallDNS 向组内的dns服务器转发请求，可能返回nil
func (group *Group) CallDNS(ctx *context.Context, request *dns.Msg) *dns.Msg {
	if len(group.Callers) == 0 || request == nil {
		return nil
	}
	request = request.Copy()
	common.SetDefaultECS(request, group.ECS)
	if group.NoCookie {
		common.RemoveEDNSCookie(request)
	}
	// 并发用的channel
	ch := make(chan *dns.Msg, len(group.Callers))
	// 包裹Caller.Call，方便实现并发
	call := func(caller outbound.Caller, request *dns.Msg) *dns.Msg {
		r, err := caller.Call(request)
		if err != nil {
			log.WithFields(ctx.Fields()).Errorf("query dns error: %v", err)
		}
		ch <- r
		return r
	}
	// 遍历DNS服务器
	for _, caller := range group.Callers {
		log.WithFields(ctx.Fields()).Debugf("forward question %v to %v", request.Question, caller)
		if group.Concurrent || group.FastestV4 {
			go call(caller, request)
		} else if r := call(caller, request); r != nil {
			return r
		}
	}
	// 并发情况下依次提取channel中的返回值
	if group.Concurrent && !group.FastestV4 {
		for i := 0; i < len(group.Callers); i++ {
			if r := <-ch; r != nil {
				return r
			}
		}
	} else if group.FastestV4 { // 选择ping值最低的IPv4地址作为返回值
		return fastestA(ch, len(group.Callers), group.TCPPingPort)
	}
	return nil
}

// AddIPSet 将dns响应中所有的ipv4地址加入group指定的ipset
func (group *Group) AddIPSet(ctx *context.Context, r *dns.Msg) {
	if group.IPSet == nil || r == nil {
		return
	}
	for _, a := range common.ExtractA(r) {
		if err := group.IPSet.Add(a.A.String(), group.IPSet.Timeout); err != nil {
			log.WithFields(ctx.Fields()).Errorf("add ipset error: %v", err)
		}
	}
	return
}

// Handler 存储主要配置的dns请求处理器，程序核心
type Handler struct {
<<<<<<< HEAD
	Mux          *sync.RWMutex
	Listen       string
	Network      string
	DisableIPv6  bool
	DirtyFirst   bool
	Cache        *cache.DNSCache
	GFWMatcher   *matcher.ABPlus
	CNIP         *cache.RamSet
	HostsReaders []hosts.Reader
	Groups       map[string]*Group
	QueryLogger  *log.Logger
=======
	Mux           *sync.RWMutex
	Listen        string
	Network       string
	DisableIPv6   bool
	Cache         *cache.DNSCache
	GFWMatcher    *matcher.ABPlus
	CNIP          *cache.RamSet
	HostsReaders  []hosts.Reader
	Groups        map[string]*Group
	QueryLogger   *log.Logger
	DisableQTypes map[string]bool
>>>>>>> 606f1f25
}

// HitHosts 如dns请求匹配hosts，则生成对应dns记录并返回。否则返回nil
func (handler *Handler) HitHosts(ctx *context.Context, request *dns.Msg) *dns.Msg {
	question := request.Question[0]
	if question.Qtype == dns.TypeA || question.Qtype == dns.TypeAAAA {
		ipv6 := question.Qtype == dns.TypeAAAA
		for _, reader := range handler.HostsReaders {
			record, hostname := "", question.Name
			if record = reader.Record(hostname, ipv6); record == "" {
				// 去掉末尾的根域名再找一次
				record = reader.Record(hostname[:len(hostname)-1], ipv6)
			}
			if record != "" {
				if ret, err := dns.NewRR(record); err != nil {
					log.WithFields(ctx.Fields()).Errorf("make DNS.RR error: %v", err)
				} else {
					r := new(dns.Msg)
					r.Answer = append(r.Answer, ret)
					return r
				}
			}
		}
	}
	return nil
}

// LogQuery 记录请求日志
func (handler *Handler) LogQuery(fields log.Fields, msg, group string) {
	entry := handler.QueryLogger.WithFields(fields)
	if group != "" {
		entry = entry.WithField("GROUP", group)
	}
	entry.Info(msg)
}

// ServeDNS 处理dns请求，程序核心函数
func (handler *Handler) ServeDNS(resp dns.ResponseWriter, request *dns.Msg) {
	handler.Mux.RLock() // 申请读锁，持续整个请求
	ctx := context.NewContext(resp, request)
	var r *dns.Msg
	var group *Group
	defer func() {
		if r == nil {
			r = &dns.Msg{}
		}
		r.SetReply(request) // 写入响应
		log.WithFields(ctx.Fields()).Debugf("response: %q", r.Answer)
		_ = resp.WriteMsg(r)
		if group != nil {
			group.AddIPSet(ctx, r) // 写入IPSet
		}
		handler.Mux.RUnlock() // 读锁解除
		_ = resp.Close()      // 结束连接
	}()

	question := request.Question[0]
	log.WithFields(ctx.Fields()).
		Debugf("question: %q, extract: %q", request.Question, request.Extra)
	if handler.DisableIPv6 && question.Qtype == dns.TypeAAAA {
		r = &dns.Msg{}
		return // 禁用IPv6时直接返回
	}
	if qType := dns.TypeToString[question.Qtype]; handler.DisableQTypes[qType] {
		r = &dns.Msg{}
		return // 禁用指定查询类型
	}
	// 检测是否命中hosts
	if r = handler.HitHosts(ctx, request); r != nil {
		handler.LogQuery(ctx.Fields(), "hit hosts", "")
		return
	}
	// 检测是否命中dns缓存
	if r = handler.Cache.Get(request); r != nil {
		handler.LogQuery(ctx.Fields(), "hit cache", "")
		return
	}

	// 判断域名是否匹配指定规则
	var name string
	for name, group = range handler.Groups {
		if match, ok := group.Matcher.Match(question.Name); ok && match {
			handler.LogQuery(ctx.Fields(), "match by rules", name)
			r = group.CallDNS(ctx, request)
			// 设置dns缓存
			handler.Cache.Set(request, r)
			return
		}
	}
	// 先用clean组dns解析
	group = handler.Groups["clean"] // 设置group变量以在defer里添加ipset
	r = group.CallDNS(ctx, request)
	if allInRange(r, handler.CNIP) {
		// 未出现非cn ip，流程结束
		handler.LogQuery(ctx.Fields(), "match CN CIDR", "clean")
	} else if blocked, ok := handler.GFWMatcher.Match(question.Name); !ok || !blocked {
		// 出现非cn ip但域名不匹配gfwlist，DirtyFirst 关闭，流程结束
		if !handler.DirtyFirst {
            handler.LogQuery(ctx.Fields(), "not match gfwlist", "clean")
        } else {
			// 出现非cn ip且域名不匹配gfwlist，DirtyFirst 开启，用dirty组dns再次解析
			handler.LogQuery(ctx.Fields(), "not match gfwlist", "dirty")
			group = handler.Groups["dirty"] // 设置group变量以在defer里添加ipset
			r = group.CallDNS(ctx, request)
		}
	} else {
		// 出现非cn ip且域名匹配gfwlist，用dirty组dns再次解析
		handler.LogQuery(ctx.Fields(), "match gfwlist", "dirty")
		group = handler.Groups["dirty"] // 设置group变量以在defer里添加ipset
		r = group.CallDNS(ctx, request)
	}
	// 设置dns缓存
	handler.Cache.Set(request, r)
}

// ResolveDoH 为DoHCaller解析域名，只需要调用一次。考虑到回环解析，建议在ServerDNS开始后异步调用
func (handler *Handler) ResolveDoH() {
	resolveDoH := func(caller *outbound.DoHCaller) {
		domain, ip := caller.Host, ""
		// 判断是否有对应Hosts记录
		for _, reader := range handler.HostsReaders {
			if ip = reader.IP(domain, false); ip == "" {
				ip = reader.IP(domain+".", false)
			}
			if ip != "" {
				caller.Servers = append(caller.Servers, ip)
			}
		}
		// 未找到对应hosts记录则使用DoHCaller的Resolve
		if len(caller.Servers) <= 0 {
			if err := caller.Resolve(); err != nil {
				log.Errorf("resolve doh host error: %v", err)
				return
			}
		}
		log.Infof("resolve doh (%s): %v", caller.Host, caller.Servers)
	}
	// 遍历所有DoHCaller解析host
	for _, group := range handler.Groups {
		for _, caller := range group.Callers {
			switch v := caller.(type) {
			case *outbound.DoHCaller:
				resolveDoH(v)
			default:
				continue
			}
		}
	}
}

// Refresh 刷新配置，复制target中除Mux、Listen之外的值
func (handler *Handler) Refresh(target *Handler) {
	handler.Mux.Lock()
	defer handler.Mux.Unlock()

	if target.Cache != nil {
		handler.Cache = target.Cache
	}
	if target.GFWMatcher != nil {
		handler.GFWMatcher = target.GFWMatcher
	}
	if target.CNIP != nil {
		handler.CNIP = target.CNIP
	}
	if target.HostsReaders != nil {
		handler.HostsReaders = target.HostsReaders
	}
	if target.Groups != nil {
		handler.Groups = target.Groups
	}
	if target.QueryLogger != nil {
		handler.QueryLogger = target.QueryLogger
	}
	handler.DisableIPv6 = target.DisableIPv6
}

// IsValid 判断Handler是否符合运行条件
func (handler *Handler) IsValid() bool {
	if handler.Groups == nil {
		return false
	}
	clean, dirty := handler.Groups["clean"], handler.Groups["dirty"]
	if clean == nil || len(clean.Callers) <= 0 || dirty == nil || len(dirty.Callers) <= 0 {
		log.Errorf("dns of clean/dirty group cannot be empty")
		return false
	}
	return true
}<|MERGE_RESOLUTION|>--- conflicted
+++ resolved
@@ -84,19 +84,6 @@
 
 // Handler 存储主要配置的dns请求处理器，程序核心
 type Handler struct {
-<<<<<<< HEAD
-	Mux          *sync.RWMutex
-	Listen       string
-	Network      string
-	DisableIPv6  bool
-	DirtyFirst   bool
-	Cache        *cache.DNSCache
-	GFWMatcher   *matcher.ABPlus
-	CNIP         *cache.RamSet
-	HostsReaders []hosts.Reader
-	Groups       map[string]*Group
-	QueryLogger  *log.Logger
-=======
 	Mux           *sync.RWMutex
 	Listen        string
 	Network       string
@@ -108,7 +95,6 @@
 	Groups        map[string]*Group
 	QueryLogger   *log.Logger
 	DisableQTypes map[string]bool
->>>>>>> 606f1f25
 }
 
 // HitHosts 如dns请求匹配hosts，则生成对应dns记录并返回。否则返回nil
@@ -203,17 +189,10 @@
 	r = group.CallDNS(ctx, request)
 	if allInRange(r, handler.CNIP) {
 		// 未出现非cn ip，流程结束
-		handler.LogQuery(ctx.Fields(), "match CN CIDR", "clean")
+		handler.LogQuery(ctx.Fields(), "cn/empty ipv4", "clean")
 	} else if blocked, ok := handler.GFWMatcher.Match(question.Name); !ok || !blocked {
-		// 出现非cn ip但域名不匹配gfwlist，DirtyFirst 关闭，流程结束
-		if !handler.DirtyFirst {
-            handler.LogQuery(ctx.Fields(), "not match gfwlist", "clean")
-        } else {
-			// 出现非cn ip且域名不匹配gfwlist，DirtyFirst 开启，用dirty组dns再次解析
-			handler.LogQuery(ctx.Fields(), "not match gfwlist", "dirty")
-			group = handler.Groups["dirty"] // 设置group变量以在defer里添加ipset
-			r = group.CallDNS(ctx, request)
-		}
+		// 出现非cn ip但域名不匹配gfwlist，流程结束
+		handler.LogQuery(ctx.Fields(), "not match gfwlist", "clean")
 	} else {
 		// 出现非cn ip且域名匹配gfwlist，用dirty组dns再次解析
 		handler.LogQuery(ctx.Fields(), "match gfwlist", "dirty")
